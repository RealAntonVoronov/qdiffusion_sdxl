import argparse, os, datetime, gc, yaml, time
import logging
from itertools import islice, chain
from contextlib import nullcontext

import numpy as np
import pandas as pd
import torch
torch.set_num_threads(32)
import torch.nn as nn
import wandb
from omegaconf import OmegaConf
from PIL import Image
from tqdm import tqdm, trange
from einops import rearrange
from torchvision.utils import make_grid
from pytorch_lightning import seed_everything
from torch import autocast
from diffusers import StableDiffusionXLPipeline, DDIMScheduler
from diffusers.utils import make_image_grid

from ldm.util import instantiate_from_config
from ldm.models.diffusion.ddim import DDIMSampler
from ldm.models.diffusion.plms import PLMSSampler
from ldm.modules.diffusionmodules.sdxl_unet import QDiffusionUNet
from qdiff import (
    QuantModel, QuantModule, BaseQuantBlock, 
    block_reconstruction, layer_reconstruction,
)
from qdiff.adaptive_rounding import AdaRoundQuantizer
from qdiff.quant_layer import UniformAffineQuantizer
from qdiff.utils import resume_cali_model, get_train_samples
from scripts.generate_images import generate_with_quantized_sdxl
try:
    import nirvana_dl
except ImportError:
    print('NO NIRVANA DL PACKAGE')
    nirvana_dl = None

logger = logging.getLogger(__name__)


def chunk(it, size):
    it = iter(it)
    return iter(lambda: tuple(islice(it, size)), ())


def numpy_to_pil(images):
    """
    Convert a numpy image or a batch of images to a PIL image.
    """
    if images.ndim == 3:
        images = images[None, ...]
    images = (images * 255).round().astype("uint8")
    pil_images = [Image.fromarray(image) for image in images]

    return pil_images


def load_model_from_config(config, ckpt, verbose=False):
    logging.info(f"Loading model from {ckpt}")
    pl_sd = torch.load(ckpt, map_location="cpu")
    if "global_step" in pl_sd:
        logging.info(f"Global Step: {pl_sd['global_step']}")
    sd = pl_sd["state_dict"]
    model = instantiate_from_config(config.model)
    m, u = model.load_state_dict(sd, strict=False)
    if len(m) > 0 and verbose:
        logging.info("missing keys:")
        logging.info(m)
    if len(u) > 0 and verbose:
        logging.info("unexpected keys:")
        logging.info(u)

    model.cuda()
    model.eval()
    return model


def load_replacement(x):
    try:
        hwc = x.shape
        y = Image.open("assets/rick.jpeg").convert("RGB").resize((hwc[1], hwc[0]))
        y = (np.array(y)/255.0).astype(x.dtype)
        assert y.shape == x.shape
        return y
    except Exception:
        return x


def main():
    parser = argparse.ArgumentParser()
    parser.add_argument(
        "--outdir",
        type=str,
        nargs="?",
        help="dir to write results to",
        default="outputs/txt2img-samples"
    )
    parser.add_argument(
        "--ddim_steps",
        type=int,
        default=50,
        help="number of ddim sampling steps",
    )
    parser.add_argument(
        "--scale",
        type=float,
        default=5,
        help="unconditional guidance scale: eps = eps(x, empty) + scale * (eps(x, cond) - eps(x, empty))",
    )
    parser.add_argument(
        "--ckpt",
        type=str,
        default="models/ldm/stable-diffusion-v1/model.ckpt",
        help="path to checkpoint of model",
    )
    parser.add_argument(
        "--seed",
        type=int,
        default=42,
        help="the seed (for reproducible sampling)",
    )
    # linear quantization configs
    parser.add_argument(
        "--ptq", action="store_true", help="apply post-training quantization"
    )
    parser.add_argument(
        "--quant_act", action="store_true", 
        help="if to quantize activations when ptq==True"
    )
    parser.add_argument(
        "--weight_bit",
        type=int,
        default=8,
        help="int bit for weight quantization",
    )
    parser.add_argument(
        "--act_bit",
        type=int,
        default=8,
        help="int bit for activation quantization",
    )
    # qdiff specific configs
    parser.add_argument(
        "--cali_st", type=int, default=1, 
        help="number of timesteps used for calibration"
    )
    parser.add_argument(
        "--cali_batch_size", type=int, default=32, 
        help="batch size for qdiff reconstruction"
    )
    parser.add_argument(
        "--cali_n", type=int, default=1024, 
        help="number of samples for each timestep for qdiff reconstruction"
    )
    parser.add_argument(
        "--cali_iters", type=int, default=20000, 
        help="number of iterations for each qdiff reconstruction"
    )
    parser.add_argument('--cali_iters_a', default=5000, type=int, 
        help='number of iteration for LSQ')
    parser.add_argument('--cali_lr', default=4e-4, type=float, 
        help='learning rate for LSQ')
    parser.add_argument('--cali_p', default=2.4, type=float, 
        help='L_p norm minimization for LSQ')
    parser.add_argument(
        "--cali_data_path", type=str, 
        # default="sd_coco_sample1024_allst.pt",
        help="calibration dataset path",
    )
    parser.add_argument(
        "--resume", action="store_true",
        help="resume the calibrated qdiff model"
    )
    parser.add_argument(
        "--resume_w", action="store_true",
        help="resume the calibrated qdiff model weights only"
    )
    parser.add_argument(
        "--no_grad_ckpt", action="store_true",
        help="disable gradient checkpointing"
    )
    parser.add_argument(
        "--split", action="store_true",
        help="use split strategy in skip connection"
    )
    parser.add_argument(
        "--running_stat", action="store_true",
        help="use running statistics for act quantizers"
    )
    parser.add_argument(
        "--sm_abit",type=int, default=8,
        help="attn softmax activation bit"
    )
    parser.add_argument(
        "--sdxl", action="store_true",
        help="run q-diffusion on SDXL UNet",
    )
    parser.add_argument(
        "--scale_method", choices=["max", "mse"], default="mse",
        help="quantization initialization method. 'max' is fast, 'mse' is used in original work.",
    )
    parser.add_argument(
        "--cali_data_size", type=int, default=6400,
        help="use less data for calibration than SD v1.5 to be able to run it in a finite time",
    )
    parser.add_argument(
        "--save_after_init", action='store_true',
        help="save checkpoint after quantization paramters initailization. Might be valuable for mse init."
    )
    parser.add_argument(
        "--exp_name", default='sdxl_w4a32',
    )
    parser.add_argument(
        "--sdxl_path", default="stabilityai/stable-diffusion-xl-base-1.0",
    )
    opt = parser.parse_args()
    if opt.exp_name is None:
        opt.exp_name = f"{opt.scale_method}_init_s{opt.cali_data_size}_iters{opt.cali_iters}"
    wandb.init(entity='rock-and-roll', project='baselines', name=opt.exp_name)
    seed_everything(opt.seed)

    os.makedirs(opt.outdir, exist_ok=True)
    outpath = os.path.join(opt.outdir, datetime.datetime.now().strftime("%Y-%m-%d-%H-%M-%S"))
    os.makedirs(outpath)

    log_path = os.path.join(outpath, "run.log")
    logging.basicConfig(
        format='%(asctime)s - %(levelname)s - %(name)s -   %(message)s',
        datefmt='%m/%d/%Y %H:%M:%S',
        level=logging.INFO,
        handlers=[
            logging.FileHandler(log_path),
            logging.StreamHandler()
        ]
    )
    logger = logging.getLogger(__name__)

    device = torch.device("cuda") if torch.cuda.is_available() else torch.device("cpu")
    
    if not opt.sdxl:
        config = OmegaConf.load(f"{opt.config}")
        model = load_model_from_config(config, f"{opt.ckpt}")
        model = model.to(device)
        if opt.plms:
            sampler = PLMSSampler(model)
        else:
            sampler = DDIMSampler(model)
        unet = sampler.model.model.diffusion_model
    else:
        # torch_dtype = torch.float16 if opt.sdxl_fp16 else torch.float32
        # variant = "fp16" if opt.sdxl_fp16 else None
<<<<<<< HEAD
        unet = QDiffusionUNet.from_pretrained(opt.sdxl_path, use_safetensors=True,
                                            #   torch_dtype=torch_dtype, variant=variant,
=======
        sdxl_path = "stabilityai/stable-diffusion-xl-base-1.0"
        unet = QDiffusionUNet.from_pretrained(sdxl_path, use_safetensors=True,
                                              # torch_dtype=torch_dtype, variant=variant,
>>>>>>> 10f8b230
                                              subfolder='unet',
                                              ).to(device)

    # ptq
    if opt.split:
        setattr(unet, "split", True)

    wq_params = {'n_bits': opt.weight_bit, 'channel_wise': True, 'scale_method': opt.scale_method}
    aq_params = {'n_bits': opt.act_bit, 'channel_wise': False, 'scale_method': opt.scale_method, 'leaf_param':  opt.quant_act}
    if opt.resume:
        logger.info('Load with min-max quick initialization')
        wq_params['scale_method'] = 'max'
        aq_params['scale_method'] = 'max'
    if opt.resume_w:
        wq_params['scale_method'] = 'max'
    qnn = QuantModel(
        model=unet, weight_quant_params=wq_params, act_quant_params=aq_params,
        act_quant_mode="qdiff", sm_abit=opt.sm_abit)
    qnn.cuda()
    qnn.eval()

    if opt.no_grad_ckpt:
        logger.info('Not use gradient checkpointing for transformer blocks')
        qnn.set_grad_ckpt(False)

    if opt.resume:
        if opt.sdxl:
            cali_data = (torch.randn(1, 4, 128, 128), torch.randint(0, 1000, (1,)), torch.randn(1, 77, 2048), torch.randn(1, 1280), torch.tensor([[1024, 1024, 0, 0, 1024, 1024]]))
            cali_data = [x.to(unet.dtype) for x in cali_data]
        else:
            cali_data = (torch.randn(1, 4, 64, 64), torch.randint(0, 1000, (1,)), torch.randn(1, 77, 768))
        resume_cali_model(qnn, opt.cali_ckpt, cali_data, opt.quant_act, "qdiff", cond=True, sdxl=opt.sdxl)
    else:
        logger.info(f"Sampling data from {opt.cali_st} timesteps for calibration")
        if opt.cali_data_path:
            sample_data = torch.load(opt.cali_data_path)
            cali_data = get_train_samples(opt, sample_data, opt.ddim_steps, sdxl=opt.sdxl)
            cali_data = [x[:opt.cali_data_size].to(unet.dtype) for x in cali_data]
            del(sample_data)
            gc.collect()
            logger.info(f"Calibration data shape: {cali_data[0].shape} {cali_data[1].shape} {cali_data[2].shape}")
        else:
            cali_data = (torch.randn(6400, 4, 128, 128), torch.randint(0, 1000, (6400,)), torch.randn(6400, 77, 2048), torch.randn(6400, 1280), 
                            torch.tensor([[1024, 1024, 0, 0, 1024, 1024]]).repeat(6400, 1))
            cali_data = [x.to(unet.dtype) for x in cali_data]

        if opt.sdxl:
            cali_xs, cali_ts, cali_cs, cali_cs_pooled, cali_add_time_ids = cali_data
        else:    
            cali_xs, cali_ts, cali_cs = cali_data
        if opt.resume_w:
            resume_cali_model(qnn, opt.cali_ckpt, cali_data, False, cond=opt.cond)
        else:
            logger.info("Initializing weight quantization parameters")
            qnn.set_quant_state(True, False) # enable weight quantization, disable act quantization
            init_batch_size = 5
            if opt.sdxl:
                added_cond_kwargs = {"text_embeds": cali_cs_pooled[:init_batch_size].cuda(), "time_ids": cali_add_time_ids[:init_batch_size].cuda()}
            else:
                added_cond_kwargs = {}

            with torch.no_grad():
                _ = qnn(cali_xs[:init_batch_size].cuda(), cali_ts[:init_batch_size].cuda(), cali_cs[:init_batch_size].cuda(), 
                        added_cond_kwargs=added_cond_kwargs, debug=True,
                        )
            logger.info("Initializing has done!")
            if opt.save_after_init:
                logger.info("Saving calibrated quantized UNet model")
                for m in qnn.model.modules():
                    if isinstance(m, AdaRoundQuantizer):
                        m.zero_point = nn.Parameter(m.zero_point)
                        m.delta = nn.Parameter(m.delta)
                    elif isinstance(m, UniformAffineQuantizer) and opt.quant_act:
                        if m.zero_point is not None:
                            if not torch.is_tensor(m.zero_point):
                                m.zero_point = nn.Parameter(torch.tensor(float(m.zero_point)))
                            else:
                                m.zero_point = nn.Parameter(m.zero_point)
                torch.save(qnn.state_dict(), os.path.join(outpath, "ckpt_inited.pth"))
                if nirvana_dl is not None:
                    nirvana_dl.snapshot.dump_snapshot()

        # Kwargs for weight rounding calibration
        kwargs = dict(cali_data=cali_data, batch_size=opt.cali_batch_size, 
                    iters=opt.cali_iters, weight=0.01, asym=True, b_range=(20, 2),
                    warmup=0.2, act_quant=False, opt_mode='mse', cond=True, sdxl=opt.sdxl)
        
        def recon_model(model):
            """
            Block reconstruction. For the first and last layers, we can only apply layer reconstruction.
            """
            for name, module in model.named_children():
                logger.info(f"{name} {isinstance(module, BaseQuantBlock)}")
                if name == 'output_blocks':
                    logger.info("Finished calibrating input and mid blocks, saving temporary checkpoint...")
                    in_recon_done = True
                    torch.save(qnn.state_dict(), os.path.join(outpath, "ckpt.pth"))
                    if nirvana_dl is not None:
                        nirvana_dl.snapshot.dump_snapshot()
                if name.isdigit() and int(name) >= 9:
                    logger.info(f"Saving temporary checkpoint at {name}...")
                    torch.save(qnn.state_dict(), os.path.join(outpath, "ckpt.pth"))
                    if nirvana_dl is not None:
                        nirvana_dl.snapshot.dump_snapshot()
                    
                if isinstance(module, QuantModule):
                    if module.ignore_reconstruction is True:
                        logger.info('Ignore reconstruction of layer {}'.format(name))
                        continue
                    else:
                        logger.info('Reconstruction for layer {}'.format(name))
                        layer_reconstruction(qnn, module, **kwargs)
                elif isinstance(module, BaseQuantBlock):
                    if module.ignore_reconstruction is True:
                        logger.info('Ignore reconstruction of block {}'.format(name))
                        continue
                    else:
                        logger.info('Reconstruction for block {}'.format(name))
                        block_reconstruction(qnn, module, with_kwargs=True, **kwargs)
                else:
                    recon_model(module)

        if not opt.resume_w:
            logger.info("Doing weight calibration")
            recon_model(qnn)
            qnn.set_quant_state(weight_quant=True, act_quant=False)
        if opt.quant_act:
            logger.info("UNet model")
            logger.info(unet)
            logger.info("Doing activation calibration")
            # Initialize activation quantization parameters
            qnn.set_quant_state(True, True)
            with torch.no_grad():
                batch_size = opt.cali_batch_size
                inds = np.random.choice(cali_xs.shape[0], batch_size, replace=False)
                if opt.sdxl:
                    added_cond_kwargs = {"text_embeds": cali_cs_pooled[inds].cuda(), "time_ids": cali_add_time_ids[inds].cuda()}
                else:
                    added_cond_kwargs = {}
                _ = qnn(cali_xs[inds].cuda(), cali_ts[inds].cuda(), cali_cs[inds].cuda(), added_cond_kwargs=added_cond_kwargs)
                if opt.running_stat:
                    logger.info('Running stat for activation quantization')
                    inds = np.arange(cali_xs.shape[0])
                    np.random.shuffle(inds)
                    qnn.set_running_stat(True, opt.rs_sm_only)
                    for i in trange(int(cali_xs.size(0) / batch_size)):
                        if opt.sdxl:
                            added_cond_kwargs = {"text_embeds": cali_cs_pooled[inds[i * batch_size:(i + 1) * batch_size]].cuda(), 
                                                    "time_ids": cali_add_time_ids[inds[i * batch_size:(i + 1) * batch_size]].cuda()}
                        else:
                            added_cond_kwargs = {}
                        _ = qnn(cali_xs[inds[i * batch_size:(i + 1) * batch_size]].cuda(), 
                            cali_ts[inds[i * batch_size:(i + 1) * batch_size]].cuda(),
                            cali_cs[inds[i * batch_size:(i + 1) * batch_size]].cuda(),
                            added_cond_kwargs)
                    qnn.set_running_stat(False, opt.rs_sm_only)

            kwargs = dict(
                cali_data=cali_data, 
                batch_size=opt.cali_batch_size, iters=opt.cali_iters_a, act_quant=True, 
                opt_mode='mse', lr=opt.cali_lr, p=opt.cali_p, cond=True)
            recon_model(qnn)
            qnn.set_quant_state(weight_quant=True, act_quant=True)
        
        logger.info("Saving calibrated quantized UNet model")
        for m in qnn.model.modules():
            if isinstance(m, AdaRoundQuantizer):
                m.zero_point = nn.Parameter(m.zero_point)
                m.delta = nn.Parameter(m.delta)
            elif isinstance(m, UniformAffineQuantizer) and opt.quant_act:
                if m.zero_point is not None:
                    if not torch.is_tensor(m.zero_point):
                        m.zero_point = nn.Parameter(torch.tensor(float(m.zero_point)))
                    else:
                        m.zero_point = nn.Parameter(m.zero_point)
        torch.save(qnn.state_dict(), os.path.join(outpath, "ckpt.pth"))
        if nirvana_dl is not None:
            nirvana_dl.snapshot.dump_snapshot()

    logger.info('sampling')
    if not opt.sdxl:
        sampler.model.model.diffusion_model = qnn
    else:
        torch.cuda.empty_cache()
        sdxl_pipeline = StableDiffusionXLPipeline.from_pretrained(opt.sdxl_path,
                                                                  # torch_dtype=torch_dtype, variant=variant, 
                                                                  use_safetensors=True,
                                                                  scheduler=DDIMScheduler.from_config(opt.sdxl_path, subfolder="scheduler"),
                                                                  ).to(device)
        sdxl_pipeline.unet = qnn

    captions = pd.read_csv('eval_prompts/parti-prompts-eval.csv')["captions"].tolist()[:8]
    res_images = {'teacher': []}
    for image in sorted(os.listdir('teacher_imgs')):
        if image.endswith('.jpg'):
            res_images['teacher'].append(Image.open(f'teacher_imgs/{image}'))
    res_images['student'] = generate_with_quantized_sdxl(sdxl_pipeline, prompt=captions, output_type='pil', device=device, disable_tqdm=False,
                                                         seed=opt.seed, num_images_per_prompt=1)
    
    images_1 = res_images['teacher']
    images_2 = res_images['student']

    res_grid = make_image_grid(list(chain.from_iterable(zip(images_1, images_2))), rows=len(images_1), cols=2, resize=512)
    images = wandb.Image(res_grid, caption="Left: Teacher, Right: Student")
    wandb.log({"examples": images}, step=0)
    res_grid.save(f"{outpath}/grid.jpg")
    for i, image in enumerate(res_images['student']):
        image.save(f'{outpath}/{i}.jpg')
    if nirvana_dl is not None:
        nirvana_dl.snapshot.dump_snapshot()
    logging.info(f"Your samples are ready and waiting for you here: \n{outpath} \n"
            f" \nEnjoy.")
    wandb.finish()

    
if __name__ == "__main__":
    main()<|MERGE_RESOLUTION|>--- conflicted
+++ resolved
@@ -251,14 +251,9 @@
     else:
         # torch_dtype = torch.float16 if opt.sdxl_fp16 else torch.float32
         # variant = "fp16" if opt.sdxl_fp16 else None
-<<<<<<< HEAD
-        unet = QDiffusionUNet.from_pretrained(opt.sdxl_path, use_safetensors=True,
-                                            #   torch_dtype=torch_dtype, variant=variant,
-=======
         sdxl_path = "stabilityai/stable-diffusion-xl-base-1.0"
         unet = QDiffusionUNet.from_pretrained(sdxl_path, use_safetensors=True,
                                               # torch_dtype=torch_dtype, variant=variant,
->>>>>>> 10f8b230
                                               subfolder='unet',
                                               ).to(device)
 
